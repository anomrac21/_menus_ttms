html {
    scroll-behavior: smooth
}

.bottomads {
    background: var(--main-bg);
    z-index: 1;
    position: relative
}

.taxonomy {
    color: var(--text-light);
    padding: .4em
}

#client-openinghours .inner {
    background: url(/branding/favicon512.webp);
    background-size: clamp(100px,66%,512px)!important;
    background-color: #000;
    color: #fff;
    text-align: center;
    background-position: 50% 33%;
    background-repeat: no-repeat;
    z-index: 2;
    background-attachment: fixed;
    position: relative;
    display: flex;
    flex-direction: column-reverse;
    min-height: 100vh
}

.status-badge {
    color: #fff;
    text-shadow: 0 0 7px #0f0,0 0 10px #0f0,0 0 21px #0f0,0 0 42px #0f0,0 0 82px #0f0,0 0 92px #0f0,0 0 102px #0f0,0 0 151px #0f0;
    font-size: large!important;
    display: flex;
    width: fit-content;
    margin-inline:auto;margin-block:.4em;border: 3px solid;
    padding: .1em .5em;
    border-radius: 2.5em;
    background: #000;
    align-items: center;
    justify-content: center
}

.status-badge.open {
    text-shadow: 0 0 7px #0f0,0 0 10px #0f0,0 0 21px #0f0,0 0 42px #0f0,0 0 82px #0f0,0 0 92px #0f0,0 0 102px #0f0,0 0 151px #0f0;
    color: #fff
}

.status-badge.closed {
    text-shadow: 0 0 7px red,0 0 10px red,0 0 21px red,0 0 42px red,0 0 82px red,0 0 92px red,0 0 102px red,0 0 151px red;
    color: #fff
}

.status-badge.soon-open {
    background-color: #ffc107;
    color: #000
}

.status-badge.soon-close {
    background-color: #fd7e14;
    color: #000
}

#footerBtns.visible {
    opacity: 1!important;
    pointer-events: all
}

.location-block {
    background: #000a
}

.location-block .accordion {
    font-size: small
}

.hours {
    margin-bottom: .4em
}

.hours ul {
    list-style: none;
    padding: 0;
    margin: .5rem 0
}

.hours li {
    margin-bottom: .25rem
}

.today-hours li span {
    margin-inline:auto!important;position: relative!important
}

summary {
    font-weight: 700;
    cursor: pointer;
    margin-top: .5rem
}

details[open] summary::after {
    content: " ▲"
}

details summary::after {
    content: " ▼"
}

details ul.all-hours[hidden] {
    display: none
}

details[open] ul.all-hours {
    display: block
}

.clientad-heading {
    background: linear-gradient(#00000055,#000000);
    color: #fefefe;
    position: relative;
    margin-block-end:-5.6em;z-index: 1
}

.main-menu-bg {
    background-color: var(--main-bg);
    position: relative;
    z-index: 1
}

#search {
    max-width: 640px;
    margin: auto
}

#search {
    display: flex;
    position: fixed;
    z-index: 2;
    width: -webkit-fill-available;
    height: 4.3em;
    transition: .26s
}

#search .icon {
    padding: 1em;
    width: 2.3em
}

#searchClose {
    position: relative;
    float: right;
    z-index: 1001;
    right: 0;
    margin: 0;
    background: #000000da;
    backdrop-filter: blur(6px);
    -webkit-backdrop-filter: blur(6px)
}

#searchbox {
    width: -webkit-fill-available;
    padding: .5em;
    font-size: large;
    display: block;
    background: #fefefeee;
    backdrop-filter: blur(6px);
    -webkit-backdrop-filter: blur(6px);
    border: none
}

#searchresultheader {
    padding-block-start:4em!important;background-color: var(--main-bg)!important;
    color: var(--main-text-color)!important;
    padding-inline:1em!important;max-width: 640px!important;
    margin-inline:auto!important}

#cart {
    background: #000d;
    border: 1px solid #fff;
    border-radius: 17px;
    height: calc(100dvh - 9.6em);
    margin-block-end:.4em;overflow: hidden;
    text-align: left;
    margin-inline:auto;backdrop-filter: blur(6px);
    -webkit-backdrop-filter: blur(6px);
    position: relative;
    transition: .25s;
    max-width: 480px;
    width: calc(100dvw - 1.6em);
    display: flex;
    flex-direction: column;
    justify-content: space-between;
    flex-wrap: nowrap;
    align-items: stretch
}

#cart .titleRow {
    text-align: center;
    width: -webkit-fill-available;
    padding: .4em;
    display: block;
    font-weight: bolder;
    text-shadow: 0 0 5px #000;
    font-family: sans-serif;
    background: linear-gradient(135deg,#25d366,#128c7e);
    text-transform: capitalize;
    font-size: medium;
    margin-top: -1px;
    color: #fff
}

#cart .titleRow:active,#cart .close {
    background: #000;
    margin-block:auto;padding-inline:.4em}

.waBtn {
    display: flex;
    position: sticky;
    max-height: 3em;
    overflow: hidden;
    top: 0;
    background: #000;
    align-items: center
}

#cartcount {
    position: absolute;
    background: #0a0c;
    border-radius: 5em;
    padding: .4em .8em;
    text-decoration: none;
    top: -.8em;
    margin-left: .4em;
    font-size: .8em;
    transition: .1s ease-out
}

.cartopen #cartcount {
    background: #0a0;
    border: 2px solid #fff;
    border-radius: 5em;
    top: calc(-100dvh + 9.4em);
    right: clamp(43vw,100%,80vw);
    font-size: .8em;
    font-weight: 900;
    padding: .4em .8em;
    rotate: -25deg;
    position: fixed
}

#cart td,#cart th {
    padding: .4em;
    font-size: x-small
}

#itemNo {
    vertical-align: top
}

#itemNo,#itemCost {
    text-align: right
}

#itemSize {
    text-align: center
}

#itemXBtn a {
    padding: 0;
    color: #f11;
    font-size: large;
    text-align: center;
    width: -webkit-fill-available;
    display: block
}

#itemName,#itemDesc,#itemCost {
    width: -webkit-fill-available;
    color: #fff;
    margin-block:.4em}

#itemDesc {
    overflow: scroll;
    overflow-x: hidden
}

#cart #itemDesc {
    max-width: 42dvh;
    overflow-y: hidden;
    overflow-x: scroll!important;
    text-transform: capitalize!important
}

#itemAmt {
    color: #fff;
    font-size: x-large;
    margin: auto;
    padding: .5em;
    text-align: center
}

#itemPrice {
    color: #fff;
    margin: auto;
    font-size: xx-large;
    text-align: right
}

#cart td,#cart th {
    padding: .4em;
    font-size: small
}

#cart .order {
    height: calc(100dvh - 18em);
    overflow-y: scroll
}

#itemNo {
    vertical-align: top
}

#itemNo,#itemCost {
    text-align: right
}

#itemSize {
    text-align: center
}

#whatsappOrder {
    width: -webkit-fill-available;
    border-top: 1px solid
}

#whatsappOrderBtn {
    width: -webkit-fill-available;
    padding-inline:.8em;padding-block:0}

#whatsappOrderBtn button {
    display: block;
    margin: .8em auto
}

@media(min-width: 300px) {
}

@media(min-width: 500px) {
}

@media(min-width: 961px) {
}

@media(min-width: 1025px) {
}

@media(min-width: 1281px) {
}

@media(min-width: 1440px) {
}

.contactinfo .btn svg {
    width: 3em;
    position: relative;
    top: .4em
}

.contactinfo .btn span {
    position: relative;
    top: -.4em
}

.logo-container {
    min-width: 4em!important
}

.slideinimg {
    right: 0;
    bottom: -50%;
    position: absolute;
    height: 100px
}

.taxonomy ul {
    display: flex;
    flex-wrap: wrap
}

.taxonomy ul li {
    padding-inline:.4em;font-size: larger
}

.taxonomy ul li a {
    text-wrap-mode: nowrap
}

.main-header {
    background-color: var(--header-color);
    border-bottom: 1px solid var(--header-bordercolor-1)
}

.main-header .container {
    max-width: 2560px;
    margin: 0 auto;
    overflow: hidden
}

.main-header ul {
    display: flex;
    overflow: scroll;
    overflow-y: hidden
}

.main-header ul::-webkit-scrollbar {
}

.main-header ul {
}

.main-header #logo {
    min-width: 4em;
    min-height: 4em
}

.main-header .logo {
    width: 4em;
    height: 4em;
    border-right: 1px solid var(--header-bordercolor-1);
    border-left: 1px solid var(--header-bordercolor-1)
}

.main-header .icon {
    width: 2.4em;
    padding-inline:14px;padding-block-start:7px}

.main-header .container {
    max-width: 2560px;
    margin: 0 auto;
    overflow: hidden;
    display: flex;
    flex-direction: row;
    flex-wrap: nowrap;
    justify-content: flex-start
}

.main-header ul {
    display: flex;
    overflow: scroll;
    overflow-y: hidden;
    margin: 0;
    padding: 0;
    list-style: none;
    box-shadow: rgba(50,50,93,.25)0 30px 60px -12px inset,rgba(0,0,0,.3)0 18px 36px -18px inset
}

#menublock li {
    border-right: 1px solid var(--header-bordercolor-2);
    max-width: 4em
}

#menublock span {
    color: #fff;
    font-size: xx-small;
    font-variant: all-petite-caps;
    text-align: center;
    display: block;
    width: -webkit-fill-available
}

.main-header ul::-webkit-scrollbar {
    height: .2em!important
}

*::-webkit-scrollbar,#menufeaturedimages::-webkit-scrollbar,.location-images::-webkit-scrollbar,.apps::-webkit-scrollbar {
    width: .4em;
    height: .4em
}

*::-webkit-scrollbar-track,#menufeaturedimages::-webkit-scrollbar-track,.location-images::-webkit-scrollbar-track,.apps::-webkit-scrollbar-track {
    background: 0 0
}

*::-webkit-scrollbar-thumb,#menufeaturedimages::-webkit-scrollbar-thumb,.location-images::-webkit-scrollbar-thumb,.apps::-webkit-scrollbar-thumb {
    background: #000
}

.hide,.is-hidden {
    display: none!important;
    width: 0;
    height: 0
}

.select {
    background: linear-gradient(135deg,#28a745,#20c997)!important;
    box-shadow: 0 0 15px rgba(40,167,69,.6),0 4px 20px rgba(0,0,0,.3)!important;
    color: #fff!important;
    border: 2px solid rgba(255,255,255,.3)!important;
    border-radius: 12px!important;
    transition: all .3s ease!important;
    position: relative!important
}

.select::before {
    content: '✓';
    position: absolute;
    top: -2px;
    left: -2px;
    right: -2px;
    bottom: -2px;
    background: linear-gradient(135deg,#28a745,#20c997,#17a2b8);
    border-radius: 14px;
    z-index: -1;
    opacity: .7;
    animation: selectGlow 2s ease-in-out infinite alternate
}

@keyframes selectGlow {
    0% {
        opacity: .7;
        transform: scale(1)
    }

    100% {
        opacity: .9;
        transform: scale(1.02)
    }
}

.selected {
    padding: .8em!important;
    background: linear-gradient(135deg,#17a2b8,#138496)!important;
    box-shadow: 0 0 20px rgba(23,162,184,.7),0 6px 25px rgba(0,0,0,.4)!important;
    color: #fff!important;
    border: 2px solid rgba(255,255,255,.4)!important;
    border-radius: 15px!important;
    transition: all .3s ease!important;
    position: relative!important
}

.selected::before {
    content: '';
    position: absolute;
    top: -2px;
    left: -2px;
    right: -2px;
    bottom: -2px;
    background: linear-gradient(135deg,#17a2b8,#138496,#0dcaf0);
    border-radius: 17px;
    z-index: -1;
    opacity: .8;
    animation: selectedGlow 2.5s ease-in-out infinite alternate
}

@keyframes selectedGlow {
    0% {
        opacity: .8;
        transform: scale(1)
    }

    100% {
        opacity: 1;
        transform: scale(1.03)
    }
}

.contactinfo {
    display: block;
    padding: .4em .4em 2.4em;
    background: linear-gradient(var(--hero-bg-color),var(--hero-bg-color),var(--hero-bg-color),var(--hero-bg-color),var(--hero-bg-color),transparent);
    z-index: 1;
    position: relative;
}

.contactinfo .locations {
    display: flex;
    font-size: x-small;
    flex-direction: column
}

.contactinfo .locations .all {
    width: 100dvh;
    display: flex
}

.installBtn {
    margin: auto!important;
    width: fit-content!important;
    padding-inline:1.2em!important}

.contactinfo .social {
    padding-inline:1.2em!important;padding-block:.8em!important}

.contactinfo .locbtn {
}

.onesignal-customlink-container {
    min-height: fit-content!important
}

.onesignal-customlink-container button {
    font-size: x-small!important
}

.flickity-button {
    display: none
}

.flickity-page-dots {
    position: initial!important
}

.flickity-page-dots .dot {
    background: #fff!important;
    box-shadow: 0 0 2px black!important
}

.contactinfo .btn {
    text-decoration: none;
<<<<<<< HEAD
    padding-block:.4em;
=======
    padding: .4em;
>>>>>>> 66ee3977
    display: flex;
    text-align: center;
    margin-inline:.4em;
    border: 1px solid #fffa;
    border-radius: 5em;
    max-width: 500px;
    width: -webkit-fill-available;
    scroll-snap-align: start;
    color: #fff;
    background: linear-gradient(#000000aa,#00000055);
    align-items: center;
    align-content: center;
<<<<<<< HEAD
    justify-content: center;
=======
    justify-content: center
>>>>>>> 66ee3977
}

.contactinfo ul {
    padding: 0;
    list-style: none;
    margin: auto;
    width: -webkit-fill-available;
    max-width: 480px
}

.contactinfo ul li {
    margin-block:.4em}

.contactinfo i {
    padding: 5px;
    margin: auto 0
}

.subbtn {
    display: flex;
    max-height: -webkit-fill-available;
    height: 2.4em;
    align-items: center;
    flex-direction: row;
    justify-content: center;
    margin-block:auto}

.subbtn img {
    margin-inline:0 .4em!important;margin-block:auto}

.contactinfo .btn img {
<<<<<<< HEAD
    max-width: 28px;
=======
    max-width: 28px
>>>>>>> 66ee3977
}

.socialmedia {
    display: flex;
    overflow-x: scroll;
    justify-content: space-around
}

.contact {
    display: flex;
    flex-wrap: nowrap
}

.subscribe {
    display: flex;
    flex-wrap: nowrap
}

@media(min-width: 300px) {
    .socialmedia {
        overflow-x:initial
    }
}

@media(min-width: 400px) {
    .contactinfo .social {
        padding-inline:1.2em!important
    }
}

.main-body {
    column-count: 1;
    background: var(--main-bg);
    position: relative;
    margin-block-start:4em}

@media(min-width: 600px) {
    .main-body {
        column-count:2
    }

    .menu-anchor {
        position: sticky!important
    }
}

@media(min-width: 900px) {
    .main-body {
        column-count:3
    }
}

@media(min-width: 1281px) {
}

@media(min-width: 1440px) {
    .main-body {
        column-count:4
    }
}

.menu-header {
    display: block;
    position: relative
}

.menu-anchor {
    display: block;
    position: relative;
    top: -4.3em;
    visibility: hidden
}

.main-menu {
    width: -webkit-fill-available;
    margin-inline:auto;max-width: 480px;
    overflow: hidden;
    position: relative;
    margin-block-start:0;padding-block-end:.8em;border-radius: 17px;
    background: linear-gradient( var(--menu-bg-color-1),var(--menu-bg-color-2))
}

.menu {
    margin: 0;
    font-family: arial,sans-serif;
    padding: 0 .4em;
    width: -webkit-fill-available;
    font-size: large
}

.menu h2 {
    margin: 0
}

.menu tr td {
    width: -webkit-fill-available;
    margin-inline:0 auto;font-size: medium;
    pointer-events: none;
    display: flex;
    flex-direction: column;
    align-items: flex-start
}

.menu tr th {
    margin: auto 0;
    padding: .2em;
    font-size: smaller;
    text-align: end;
    text-wrap-mode: nowrap;
    justify-content: end;
    display: flex;
    pointer-events: none
}

.menu .sizes,.menu .flavours {
    display: flex;
    flex-wrap: wrap;
    margin-block-end:5px;margin-inline:.4em;left: -5px;
    position: relative
}

.menu .sizes li,.menu .flavours li {
    padding-inline:5px;font-size: x-small
}

.menu .sizes li:not(:last-child),.menu .flavours li:not(:last-child) {
    border-right: 1px solid var(--button-text-color1)
}

.menu .selected .sizes li:not(:last-child),.menu .selected .flavours li:not(:last-child) {
    border-right: 1px solid var(--selected-text-color1)
}

.menu .item p {
    font-size: xx-small;
    margin-block-end:5px;color: var(--button-text-color2)!important
}

.menu tr {
    transform-style: preserve-3d;
    font-size: large;
    border: 1px solid #000a;
    border-radius: 17px;
    border: 1px solid #fffa;
    background: linear-gradient(var(--button-color1),var(--button-color2));
    color: var(--button-text-color1);
    font-family: sans-serif;
    display: flex;
    padding: .4em;
    margin-block-end:.8em;transition: .15s;
    width: 90%!important;
    max-width: -webkit-fill-available;
    margin-inline:auto!important}

.headerstyle {
    background-image: none;
    background-size: 96% 86%;
    background-position: 50%;
    background-repeat: no-repeat;
    position: relative;
    color: var(--main-text-color);
    background-color: var(--main-bg)
}

#orderModal {
    position: fixed;
    top: 0;
    width: -webkit-fill-available;
    height: 100%;
    z-index: 1000;
    backdrop-filter: blur(6px);
    -webkit-backdrop-filter: blur(6px);
    font-family: sans-serif;
    transition: .15s
}

#itemSideControl,#itemModControl,#itemAdditionControl {
    position: fixed;
    top: 0;
    width: -webkit-fill-available;
    height: 100dvh;
    z-index: 2222!important;
    backdrop-filter: blur(6px);
    -webkit-backdrop-filter: blur(6px);
    font-family: sans-serif
}

#itemSideControl h3,#itemModControl h3,#itemAdditionControl h3 {
    padding-inline:.4em}

#itemSideContainer,#itemModContainer,#itemAddContainer {
    margin: .8em .8em 0
}

#itemAmtcontrol,#itemSizeControl,#itemFlavourControl {
    width: -webkit-fill-available;
    display: flex;
    margin: .4em .8em;
    justify-content: center
}

#itemAmtcontrol a {
    font-size: xx-large;
    color: #fff;
    text-align: center;
    display: block
}

#itemSideControl button,#itemModControl button,#itemAdditionControl button {
    width: -webkit-fill-available;
    padding: .4em;
    font-size: xx-large;
    margin-inline:.4em;position: sticky
}

#orderModal .container,#itemSideControl .container,#itemModControl .container,#itemAdditionControl .container {
    height: 100dvh;
    display: flex;
    flex-direction: column
}

#itemSides div,#itemMods div,#itemAddMods div {
    height: calc(100vh - 14em);
    overflow-y: scroll;
    position: relative
}

#wamodal,#itemSides,#itemMods,#itemAddMods {
    background: linear-gradient(var(--selected-button-color4),var(--selected-button-color2));
    margin: 4.8em auto auto;
    width: calc(100dvw - 1.6em);
    max-height: calc(100dvh - 12em);
    max-width: 400px;
    border-radius: 17px;
    height: min-content;
    position: relative;
    opacity: 1;
    border: 1px solid #fff;
    box-shadow: 0 0 10px var(--selected-button-color3)!important;
    scrollbar-color: black;
    padding-block:.8em;overflow: hidden;
    transform-style: preserve-3d;
    display: flex;
    color: var(--selected-text-color1);
    flex-direction: column;
    justify-content: space-between
}

@supports(-webkit-touch-callout:none) {
    #wamodal,#itemSides,#itemMods,#itemAddMods {
        max-height: calc(85dvh - 7.3em)
    }
}

#wamodal {
    overflow-y: scroll;
    display: block
}

#wamodal .header,.modal .header {
    display: flex;
    text-align: center;
    max-height: 3.2em;
    position: sticky;
    top: 0;
    z-index: 111;
    margin-inline:.4em;margin-block:0;justify-content: center;
    align-items: center
}

#wamodal .header img,.modal .header img {
    width: 1.6em;
    height: 1.6em;
    position: relative
}

.btn-close,.btn-section-header,.btn-quantity,#itemAddCart {
    border: none;
    border-radius: 12px;
    cursor: pointer;
    transition: all .3s ease;
    text-decoration: none;
    display: flex;
    align-items: center;
    justify-content: center;
    font-family: inherit;
    font-weight: 600;
    letter-spacing: .3px;
    text-shadow: 0 1px 2px rgba(0,0,0,.3)
}

.btn-close {
    color: #fff;
    z-index: 1000;
    border-radius: 50%
}

.btn-close:hover {
    transform: scale(1.1)
}

.btn-close:active {
    transform: scale(.95)
}

.btn-close img {
    width: 18px;
    height: 18px;
    filter: brightness(0)invert(1);
    transition: transform .3s ease
}

.btn-close:hover img {
    transform: rotate(90deg)
}

.btn-section-header {
    background: linear-gradient(135deg,#667eea,#764ba2);
    color: #fff;
    font-size: .95em;
    margin: .4em 0;
    width: 100%;
    text-align: center;
    gap: .5em;
    min-height: 48px
}

.btn-section-header:hover {
    background: linear-gradient(135deg,#764ba2,#667eea);
    transform: translateY(-2px);
    box-shadow: 0 4px 15px rgba(102,126,234,.4)
}

.btn-section-header:active {
    transform: translateY(0)
}

.btn-section-header i {
    font-size: 1.1em;
    transition: transform .3s ease
}

.btn-section-header:hover i {
    transform: scale(1.1)
}

.btn-quantity {
    color: #fff;
    border: none;
    border-radius: 50%;
    font-size: 1.1em;
    margin: 0 .3em;
    cursor: pointer;
    transition: all .3s ease;
    display: flex;
    align-items: center;
    justify-content: center
}

.btn-quantity:hover {
    transform: scale(1.1)
}

.btn-quantity:active {
    transform: scale(.95)
}

#itemAmt {
    border-radius: 8px;
    font-size: 1.3em;
    font-weight: 700;
    text-align: center
}

#itemPrice {
    color: #fff;
    border-radius: 8px;
    font-size: 1.3em;
    font-weight: 700;
    text-align: center
}

#itemAmtcontrol {
    background: rgba(255,255,255,.1);
    border-radius: 15px;
    padding: .8em;
    display: flex;
    align-items: center;
    justify-content: center;
    backdrop-filter: blur(10px);
    border: 1px solid rgba(255,255,255,.2);
    box-shadow: 0 8px 32px rgba(0,0,0,.1);
    margin: .8em 0
}

#itemAddCart {
    padding: .8em 1.2em;
    font-size: 1em;
    width: -webkit-fill-available;
    position: sticky;
    bottom: 0;
    z-index: 9999;
    margin: .8em;
    background: linear-gradient(135deg,#25d366,#128c7e);
    color: #fff;
    border-radius: 20px;
    gap: .5em;
    min-height: 50px
}

@media(min-width: 768px) {
    .btn-close {
        width:45px;
        height: 45px;
        top: 1em;
        right: 1em
    }

    .btn-close img {
        width: 20px;
        height: 20px
    }

    .btn-section-header {
    }

    .btn-quantity {
        width: 50px;
        height: 50px;
        font-size: 1.2em;
        margin: 0 .4em
    }

    #itemAmt,#itemPrice {
        font-size: 1.4em;
        padding: .6em 1em
    }

    #itemAmtcontrol {
    }

    #itemAddCart {
        padding: 1em 1.5em;
        font-size: 1.1em;
        margin: 1em;
        min-height: 55px;
        z-index: 9999
    }

    #itemAddCart i {
        font-size: 1.3em
    }

    #itemAddCart span {
        font-size: 1.1em
    }

    #itemSizeControl a,#itemFlavourControl a {
    }

    .btn-close-menu {
        padding: .8em 1.1em;
        font-size: .9em;
        min-width: 110px
    }

    .btn-size-option,.btn-flavour-option {
        padding: .6em .9em;
        font-size: .85em;
        min-width: 75px
    }

    .btn-side-option,.btn-mod-option,.btn-add-option {
        padding: .6em .9em;
        font-size: .85em;
        min-width: 95px
    }

    .btn-place-order {
        padding: .9em 1.8em;
        font-size: 1em;
        min-width: 180px
    }

    .btn-nav-location {
        width: 48px;
        height: 48px
    }

    .btn-nav-location svg {
        width: 22px;
        height: 22px
    }
}

@media(min-width: 1024px) {
    .btn-close {
        width:50px;
        height: 50px;
        top: 1.2em;
        right: 1.2em
    }

    .btn-close img {
        width: 22px;
        height: 22px
    }

    .btn-section-header {
        font-size: 1.1em
    }

    .btn-quantity {
        width: 55px;
        height: 55px;
        font-size: 1.3em;
        margin: 0 .5em
    }

    #itemAmt,#itemPrice {
        font-size: 1.5em;
        padding: .7em 1.2em
    }

    #itemAmtcontrol {
    }

    #itemAddCart {
        padding: 1.2em 2em;
        font-size: 1.2em;
        margin: 1.2em;
        min-height: 60px;
        border-radius: 25px
    }

    #itemAddCart i {
        font-size: 1.4em
    }

    #itemAddCart span {
        font-size: 1.2em
    }

    #itemSizeControl a,#itemFlavourControl a {
    }
}

@media(min-width: 1440px) {
    .btn-section-header {
        padding:1.5em 2em;
        font-size: 1.2em;
        min-height: 60px
    }

    .btn-quantity {
        width: 60px;
        height: 60px;
        font-size: 1.4em
    }

    #itemAmt,#itemPrice {
        font-size: 1.6em;
        padding: .8em 1.5em
    }

    #itemAddCart {
        padding: 1.5em 2.5em;
        font-size: 1.3em;
        min-height: 65px
    }

    .btn-close-menu {
        padding: 1em 1.5em;
        font-size: 1em;
        min-width: 140px
    }

    .btn-size-option,.btn-flavour-option {
        padding: .8em 1.2em;
        font-size: 1em;
        min-width: 90px
    }

    #itemSizeControl a,#itemFlavourControl a {
        padding: 1.5em 2.5em;
        font-size: 1.1em;
        margin: .8em;
        border-radius: 20px
    }

    .btn-side-option,.btn-mod-option,.btn-add-option {
        padding: .8em 1.2em;
        font-size: 1em;
        min-width: 110px
    }

    .btn-place-order {
        padding: 1.2em 2.5em;
        font-size: 1.2em;
        min-width: 220px
    }

    .btn-nav-location {
        width: 55px;
        height: 55px
    }

    .btn-nav-location svg {
        width: 28px;
        height: 28px
    }
}

.btn-close-menu {
    background: linear-gradient(135deg,#6c757d,#495057);
    color: #fff;
    border: none;
    border-radius: 12px;
    padding: .7em 1em;
    font-size: .9em;
    font-weight: 600;
    cursor: pointer;
    transition: all .3s ease;
    box-shadow: 0 2px 8px rgba(108,117,125,.3);
    text-shadow: 0 1px 2px rgba(0,0,0,.3);
    display: flex;
    align-items: center;
    gap: .4em;
    margin-block-start:.4em;min-width: 100px;
    justify-content: center
}

.btn-close-menu:hover {
    background: linear-gradient(135deg,#495057,#343a40);
    transform: translateY(-2px);
    box-shadow: 0 4px 15px rgba(108,117,125,.4)
}

.btn-close-menu:active {
    transform: translateY(0)
}

.btn-close-menu:focus {
    outline: 2px solid #007bff;
    outline-offset: 2px
}

.btn-size-option {
    background: linear-gradient(135deg,#17a2b8,#138496);
    color: #fff;
    border: none;
    border-radius: 8px;
    font-size: .85em;
    font-weight: 600;
    cursor: pointer;
    transition: all .3s ease;
    box-shadow: 0 2px 8px rgba(23,162,184,.3);
    text-decoration: none;
    display: inline-block;
    margin: .2em;
    text-align: center;
    min-width: 70px
}

.btn-size-option:hover {
    background: linear-gradient(135deg,#138496,#117a8b);
    transform: translateY(-2px);
    box-shadow: 0 4px 15px rgba(23,162,184,.4)
}

.btn-size-option:active {
    transform: translateY(0)
}

.btn-size-option.select {
    background: linear-gradient(135deg,#28a745,#20c997);
    box-shadow: 0 0 20px rgba(40,167,69,.6),0 6px 25px rgba(0,0,0,.3);
    border: 2px solid rgba(255,255,255,.4);
    transform: translateY(-2px);
    position: relative
}

.btn-size-option.select::before {
    content: '✓';
    position: absolute;
    top: -8px;
    right: -8px;
    background: #28a745;
    color: #fff;
    width: 20px;
    height: 20px;
    border-radius: 50%;
    display: flex;
    align-items: center;
    justify-content: center;
    font-size: 12px;
    font-weight: 700;
    box-shadow: 0 2px 8px rgba(0,0,0,.3);
    animation: checkmarkPulse 1.5s ease-in-out infinite
}

@keyframes checkmarkPulse {
    0%,100% {
        transform: scale(1)
    }

    50% {
        transform: scale(1.1)
    }
}

.btn-size-option.select:focus,.btn-flavour-option.select:focus,.btn-side-option.select:focus,.btn-mod-option.select:focus,.btn-add-option.select:focus {
    outline: 2px solid #007bff;
    outline-offset: 4px;
    box-shadow: 0 0 25px rgba(40,167,69,.8),0 8px 30px rgba(0,0,0,.4),0 0 0 4px rgba(0,123,255,.3)
}

@media(prefers-contrast:high) {
    .select,.selected,.btn-size-option.select,.btn-flavour-option.select,.btn-side-option.select,.btn-mod-option.select,.btn-add-option.select {
        border-width: 3px;
        border-color: #fff;
        box-shadow: 0 0 20px #fff,0 4px 20px #000
    }
}

@media(prefers-reduced-motion:reduce) {
    .select::before,.selected::before,.btn-size-option.select::before,.btn-flavour-option.select::before,.btn-side-option.select::before,.btn-mod-option.select::before,.btn-add-option.select::before {
        animation: none
    }

    .select,.selected,.btn-size-option.select,.btn-flavour-option.select,.btn-side-option.select,.btn-mod-option.select,.btn-add-option.select {
        transition: none
    }
}

.btn-flavour-option {
    background: linear-gradient(135deg,#e83e8c,#d63384);
    color: #fff;
    border: none;
    border-radius: 8px;
    font-size: .85em;
    font-weight: 600;
    cursor: pointer;
    transition: all .3s ease;
    box-shadow: 0 2px 8px rgba(232,62,140,.3);
    text-decoration: none;
    display: inline-block;
    margin: .2em;
    text-align: center
}

.btn-flavour-option:hover {
    background: linear-gradient(135deg,#d63384,#c2255c);
    transform: translateY(-2px);
    box-shadow: 0 4px 15px rgba(232,62,140,.4)
}

.btn-flavour-option:active {
    transform: translateY(0)
}

.btn-flavour-option.select {
    background: linear-gradient(135deg,#28a745,#20c997);
    box-shadow: 0 0 20px rgba(40,167,69,.6),0 6px 25px rgba(0,0,0,.3);
    border: 2px solid rgba(255,255,255,.4);
    transform: translateY(-3px);
    position: relative
}

.btn-flavour-option.select::before {
    content: '✓';
    position: absolute;
    top: -8px;
    right: -8px;
    background: #28a745;
    color: #fff;
    width: 20px;
    height: 20px;
    border-radius: 50%;
    display: flex;
    align-items: center;
    justify-content: center;
    font-size: 12px;
    font-weight: 700;
    box-shadow: 0 2px 8px rgba(0,0,0,.3);
    animation: checkmarkPulse 1.5s ease-in-out infinite
}

.btn-side-option {
    background: linear-gradient(135deg,#fd7e14,#e55a00);
    color: #fff;
    border: none;
    border-radius: 8px;
    padding: .5em .8em;
    font-size: .85em;
    font-weight: 600;
    cursor: pointer;
    transition: all .3s ease;
    box-shadow: 0 2px 8px rgba(253,126,20,.3);
    text-decoration: none;
    display: inline-block;
    margin: .2em;
    text-align: center;
    min-width: 90px
}

.btn-side-option:hover {
    background: linear-gradient(135deg,#e55a00,#cc5200);
    transform: translateY(-2px);
    box-shadow: 0 4px 15px rgba(253,126,20,.4)
}

.btn-side-option:active {
    transform: translateY(0)
}

.btn-side-option.select {
    background: linear-gradient(135deg,#28a745,#20c997);
    box-shadow: 0 0 20px rgba(40,167,69,.6),0 6px 25px rgba(0,0,0,.3);
    border: 2px solid rgba(255,255,255,.4);
    transform: translateY(-3px);
    position: relative
}

.btn-side-option.select::before {
    content: '✓';
    position: absolute;
    top: -8px;
    right: -8px;
    background: #28a745;
    color: #fff;
    width: 20px;
    height: 20px;
    border-radius: 50%;
    display: flex;
    align-items: center;
    justify-content: center;
    font-size: 12px;
    font-weight: 700;
    box-shadow: 0 2px 8px rgba(0,0,0,.3);
    animation: checkmarkPulse 1.5s ease-in-out infinite
}

.btn-side-option.premiumside {
    background: linear-gradient(135deg,#ffc107,#e0a800);
    color: #212529
}

.btn-side-option.premiumside:hover {
    background: linear-gradient(135deg,#e0a800,#d39e00)
}

.btn-side-option.premiumside.select {
    background: linear-gradient(135deg,#28a745,#20c997);
    color: #fff
}

.btn-add-extra {
    border: none;
    border-radius: 50%;
    width: 28px;
    height: 28px;
    cursor: pointer;
    transition: all .3s ease;
    display: flex;
    align-items: center;
    justify-content: center;
    z-index: 1
}

.btn-add-extra:hover {
    transform: scale(1.1)
}

.btn-add-extra:active {
    transform: scale(.95)
}

.btn-mod-option {
    background: linear-gradient(135deg,#20c997,#17a2b8);
    color: #fff;
    border: none;
    border-radius: 8px;
    padding: .5em .8em;
    font-size: .85em;
    font-weight: 600;
    cursor: pointer;
    transition: all .3s ease;
    box-shadow: 0 2px 8px rgba(32,201,151,.3);
    text-decoration: none;
    display: inline-block;
    margin: .2em;
    text-align: center;
    min-width: 90px
}

.btn-mod-option:hover {
    background: linear-gradient(135deg,#17a2b8,#138496);
    transform: translateY(-2px);
    box-shadow: 0 4px 15px rgba(32,201,151,.4)
}

.btn-mod-option:active {
    transform: translateY(0)
}

.btn-mod-option.select {
    background: linear-gradient(135deg,#28a745,#20c997);
    box-shadow: 0 0 20px rgba(40,167,69,.6),0 6px 25px rgba(0,0,0,.3);
    border: 2px solid rgba(255,255,255,.4);
    transform: translateY(-3px);
    position: relative
}

.btn-mod-option.select::before {
    content: '✓';
    position: absolute;
    top: -8px;
    right: -8px;
    background: #28a745;
    color: #fff;
    width: 20px;
    height: 20px;
    border-radius: 50%;
    display: flex;
    align-items: center;
    justify-content: center;
    font-size: 12px;
    font-weight: 700;
    box-shadow: 0 2px 8px rgba(0,0,0,.3);
    animation: checkmarkPulse 1.5s ease-in-out infinite
}

.btn-add-option {
    background: linear-gradient(135deg,#6f42c1,#5a32a3);
    color: #fff;
    border: none;
    border-radius: 8px;
    padding: .5em .8em;
    font-size: .85em;
    font-weight: 600;
    cursor: pointer;
    transition: all .3s ease;
    box-shadow: 0 2px 8px rgba(111,66,193,.3);
    text-decoration: none;
    display: inline-block;
    margin: .2em;
    text-align: center;
    min-width: 90px
}

.btn-add-option:hover {
    background: linear-gradient(135deg,#5a32a3,#4c2a8a);
    transform: translateY(-2px);
    box-shadow: 0 4px 15px rgba(111,66,193,.4)
}

.btn-add-option:active {
    transform: translateY(0)
}

.btn-add-option.select {
    background: linear-gradient(135deg,#28a745,#20c997);
    box-shadow: 0 0 20px rgba(40,167,69,.6),0 6px 25px rgba(0,0,0,.3);
    border: 2px solid rgba(255,255,255,.4);
    transform: translateY(-3px);
    position: relative
}

.btn-add-option.select::before {
    content: '✓';
    position: absolute;
    top: -8px;
    right: -8px;
    background: #28a745;
    color: #fff;
    width: 20px;
    height: 20px;
    border-radius: 50%;
    display: flex;
    align-items: center;
    justify-content: center;
    font-size: 12px;
    font-weight: 700;
    box-shadow: 0 2px 8px rgba(0,0,0,.3);
    animation: checkmarkPulse 1.5s ease-in-out infinite
}

.btn-place-order {
    background: linear-gradient(135deg,#25d366,#128c7e);
    color: #fff;
    border: none;
    border-radius: 20px;
    padding: .8em 1.5em;
    font-size: 1em;
    font-weight: 600;
    cursor: pointer;
    transition: all .3s ease;
    box-shadow: 0 4px 15px rgba(37,211,102,.3);
    text-shadow: 0 1px 2px rgba(0,0,0,.3);
    display: flex;
    align-items: center;
    gap: .5em;
    margin: .8em auto;
    min-width: 100%;
    justify-content: center;
    letter-spacing: .5px
}

.btn-place-order:hover {
    background: linear-gradient(135deg,#128c7e,#075e54);
    transform: translateY(-2px);
    box-shadow: 0 6px 20px rgba(37,211,102,.4)
}

.btn-place-order:active {
    transform: translateY(0);
    box-shadow: 0 2px 10px rgba(37,211,102,.3)
}

.btn-place-order:focus {
    outline: 2px solid #007bff;
    outline-offset: 2px
}

.btn-place-order i {
    font-size: 1.2em;
    transition: transform .3s ease
}

.btn-place-order:hover i {
    transform: scale(1.1)
}

#locationNavRight {
    right: .4em
}

#locationNavLeft {
    left: .4em
}

.btn-nav-location {
    color: #fff;
    border: none;
    background: 0 0;
    border-radius: 50%;
    cursor: pointer;
    transition: all .3s ease;
    display: flex;
    align-items: center;
    justify-content: center;
    padding: 0;
    position: absolute;
    z-index: 10;
    display: none
}

.btn-nav-location:hover {
    background: linear-gradient(135deg,#495057,#343a40);
    transform: scale(1.1);
    box-shadow: 0 6px 20px rgba(108,117,125,.4)
}

.btn-nav-location:active {
    transform: scale(.95)
}

.btn-nav-location:focus {
    outline: 2px solid #007bff;
    outline-offset: 2px
}

.btn-nav-location svg {
    width: 32px;
    height: 32px;
    transition: transform .3s ease
}

.btn-nav-location:hover svg {
    transform: scale(1.1)
}

.btn-close:focus,.btn-section-header:focus,.btn-quantity:focus,#itemAddCart:focus,.btn-close-menu:focus,.btn-size-option:focus,.btn-flavour-option:focus,.btn-side-option:focus,.btn-add-extra:focus,.btn-mod-option:focus,.btn-add-option:focus,.btn-place-order:focus,.btn-nav-location:focus {
    outline: 2px solid #007bff;
    outline-offset: 2px
}

@media(prefers-contrast:high) {
    .btn-close,.btn-section-header,.btn-quantity,#itemAddCart {
        border: 2px solid
    }
}

@media(prefers-reduced-motion:reduce) {
    .btn-close,.btn-section-header,.btn-quantity,#itemAddCart {
        transition: none
    }

    .btn-close:hover img,.btn-section-header:hover i,.btn-quantity:hover,#itemAddCart:hover i {
        transform: none
    }
}

#itemAddCart:hover {
    background: linear-gradient(135deg,#128c7e,#075e54);
    transform: translateY(-2px);
    box-shadow: 0 6px 20px rgba(37,211,102,.4)
}

#itemAddCart:active {
    transform: translateY(0);
    box-shadow: 0 2px 10px rgba(37,211,102,.3)
}

#itemAddCart:focus {
    outline: none;
    box-shadow: 0 0 0 3px rgba(37,211,102,.3)
}

#itemAddCart i {
    font-size: 1.3em;
    transition: transform .3s ease
}

#itemAddCart:hover i {
    transform: scale(1.1)
}

#itemAddCart span {
    font-size: 1.1em;
    font-weight: 600;
    transition: all .3s ease
}

@keyframes cartPulse {
    0% {
        box-shadow: 0 4px 15px rgba(37,211,102,.3)
    }

    50% {
        box-shadow: 0 4px 20px rgba(37,211,102,.5)
    }

    100% {
        box-shadow: 0 4px 15px rgba(37,211,102,.3)
    }
}

#itemAddCart {
    animation: cartPulse 2s ease-in-out infinite
}

#itemAddCart:hover {
    animation: none
}

@media(max-width: 768px) {
    #itemAddCart {
        padding:.8em 1.2em;
        font-size: 1em;
        min-height: 50px
    }

    #itemAddCart span {
        font-size: 1em
    }

    #itemAddCart i {
        font-size: 1.2em
    }
}

#itemAddCart.loading {
    background: linear-gradient(135deg,#6c757d,#495057);
    cursor: not-allowed;
    animation: none
}

#itemAddCart.loading i {
    animation: spin 1s linear infinite
}

@keyframes spin {
    from {
        transform: rotate(0)
    }

    to {
        transform: rotate(360deg)
    }
}

#itemAddCart.success {
    background: linear-gradient(135deg,#28a745,#20c997);
    animation: successBounce .6s ease-in-out
}

#itemAddCart {
    z-index: 9999!important;
    position: sticky!important;
    bottom: 0!important
}

@supports(-webkit-touch-callout:none) {
    #itemAddCart {
        z-index: 9999!important;
        position: sticky!important;
        bottom: 0!important;
        transform: translateZ(0);
        -webkit-transform: translateZ(0)
    }

    #itemFlavourControl a,#itemSizeControl a {
        z-index: 1!important;
        position: relative!important
    }
}

@keyframes successBounce {
    0%,20%,50%,80%,100% {
        transform: translateY(0)
    }

    40% {
        transform: translateY(-10px)
    }

    60% {
        transform: translateY(-5px)
    }
}

#orderModal .image {
    max-height: 200px;
    min-height: 128px;
    min-width: -webkit-fill-available;
    overflow: hidden
}

#orderModal .image img {
    max-height: 200px;
    min-height: auto;
    min-width: -webkit-fill-available;
    max-width: -webkit-fill-available;
    object-fit: cover;
    background-size: cover;
    mix-blend-mode: revert;
    overflow: hidden
}

#orderModal h3 {
    margin: 0
}

#itemSizeControl,#itemFlavourControl {
    flex-wrap: wrap
}

#itemAmtcontrol,#itemSizeControl,#itemFlavourControl {
    width: -webkit-fill-available;
    display: flex;
    margin: .4em .8em;
    justify-content: center
}

#itemSizeControl a,#itemFlavourControl a,#itemSideControl a,#itemAdditionControl a,#itemModControl a {
    font-size: medium;
    color: #fff;
    text-align: center;
    background: linear-gradient(135deg,#2c3e50,#34495e);
    border: 2px solid rgba(255,255,255,.3);
    border-radius: 12px;
    margin: .4em;
    display: block;
    transition: all .3s ease;
    position: relative;
    z-index: 1;
    box-shadow: 0 4px 15px rgba(0,0,0,.3);
    height: min-content;
    cursor: pointer;
    display: flex;
    font-weight: 600;
    padding: .4em.8em;
    text-shadow: 0 1px 2px rgba(0,0,0,.5);
    backdrop-filter: blur(10px);
    justify-content: center;
    align-items: center
}

#itemSizeControl a:hover,#itemFlavourControl a:hover,#itemSideControl a:hover,#itemAdditionControl a:hover,#itemModControl a:hover {
    background: linear-gradient(135deg,#34495e,#2c3e50);
    transform: translateY(-2px);
    box-shadow: 0 6px 20px rgba(0,0,0,.4);
    border-color: rgba(255,255,255,.5)
}

#itemSizeControl a:active,#itemFlavourControl a:active,#itemSideControl a:active,#itemAdditionControl a:active,#itemModControl a:active {
    transform: translateY(0);
    box-shadow: 0 2px 10px rgba(0,0,0,.3)
}

#itemFlavourControl a {
    background: linear-gradient(135deg,#e74c3c,#c0392b);
    border-color: rgba(231,76,60,.4);
    z-index: 1
}

#itemFlavourControl a:hover {
    background: linear-gradient(135deg,#c0392b,#e74c3c);
    border-color: rgba(231,76,60,.6)
}

#itemSizeControl a {
    background: linear-gradient(135deg,#3498db,#2980b9);
    border-color: rgba(52,152,219,.4)
}

#itemSizeControl a:hover {
    background: linear-gradient(135deg,#2980b9,#3498db);
    border-color: rgba(52,152,219,.6)
}

#itemSizeControl a:focus,#itemFlavourControl a:focus {
    outline: 2px solid #007bff;
    outline-offset: 2px;
    box-shadow: 0 0 0 4px rgba(0,123,255,.3)
}

@media(prefers-contrast:high) {
    #itemSizeControl a,#itemFlavourControl a {
        border-width: 3px;
        border-color: #fff
    }
}

@media(prefers-reduced-motion:reduce) {
    #itemSizeControl a,#itemFlavourControl a {
        transition: none
    }

    #itemSizeControl a:hover,#itemFlavourControl a:hover {
        transform: none
    }
}

#itemSideControl a,#itemAdditionControl a,#itemModControl a {
    width: -webkit-fill-available
}

#itemModControl b {
    position: absolute;
    display: inline-block;
    right: 3%;
    margin-top: -3.6em;
    background: linear-gradient(135deg,#e74c3c,#c0392b);
    color: #fff;
    padding: .4em;
    z-index: 1000;
    font-size: .9em;
    font-weight: 700;
    border-radius: 20px;
    box-shadow: 0 4px 15px rgba(231,76,60,.4),0 2px 8px rgba(0,0,0,.3);
    border: 2px solid rgba(255,255,255,.3);
    transform: rotate(15deg);
    transition: all .3s ease;
    text-shadow: 0 1px 2px rgba(0,0,0,.5);
    backdrop-filter: blur(10px);
    min-width: 24px;
    text-align: center;
    line-height: 1;
    letter-spacing: .5px;
    vertical-align: top
}

#itemModControl b:hover {
    background: linear-gradient(135deg,#c0392b,#e74c3c);
    transform: rotate(15deg)scale(1.1);
    box-shadow: 0 6px 20px rgba(231,76,60,.6),0 4px 12px rgba(0,0,0,.4);
    border-color: rgba(255,255,255,.5)
}

#itemModControl b:active {
    transform: rotate(15deg)scale(.95);
    box-shadow: 0 2px 8px rgba(231,76,60,.4),0 1px 4px rgba(0,0,0,.3)
}

#itemModControl b::before {
    content: '';
    position: absolute;
    top: -2px;
    left: -2px;
    right: -2px;
    bottom: -2px;
    background: linear-gradient(135deg,#e74c3c,#c0392b,#d63031);
    border-radius: 22px;
    z-index: -1;
    opacity: .6;
    animation: modControlGlow 2s ease-in-out infinite alternate
}

@keyframes modControlGlow {
    0% {
        opacity: .6;
        transform: scale(1)
    }

    100% {
        opacity: .8;
        transform: scale(1.05)
    }
}

#itemModControl b:focus {
    outline: 2px solid #007bff;
    outline-offset: 3px;
    box-shadow: 0 0 0 4px rgba(0,123,255,.3),0 6px 20px rgba(231,76,60,.6)
}

@media(prefers-contrast:high) {
    #itemModControl b {
        border-width: 3px;
        border-color: #fff;
        box-shadow: 0 0 20px #fff,0 4px 20px #000
    }
}

@media(prefers-reduced-motion:reduce) {
    #itemModControl b::before {
        animation: none
    }

    #itemModControl b {
        transition: none
    }

    #itemModControl b:hover {
        transform: rotate(15deg)
    }
}

#itemSideControl b {
    right: 8px;
    rotate: 0;
    position: absolute;
    margin-top: 0;
    background: linear-gradient(135deg,#e74c3c,#c0392b);
    color: #fff;
    padding: .4em;
    z-index: 1000;
    font-size: .9em;
    font-weight: 700;
    border-radius: 20px;
    box-shadow: 0 4px 15px rgba(231,76,60,.4),0 2px 8px rgba(0,0,0,.3);
    border: 2px solid rgba(255,255,255,.3);
    transform: rotate(15deg);
    transition: all .3s ease;
    text-shadow: 0 1px 2px rgba(0,0,0,.5);
    backdrop-filter: blur(10px);
    min-width: 24px;
    text-align: center;
    line-height: 1;
    letter-spacing: .5px;
    vertical-align: top
}

#itemSideControl p {
    position: relative;
    color: #fff;
    font-size: xx-large;
    left: 82%;
    top: -7%;
    margin-top: -45px;
    z-index: 1111;
    padding: 0
}

#itemSizeContainer .title,#itemFlavourContainer .title,#itemSideContainer .title,#itemAddContainer .title,#itemModContainer .title {
    display: block;
    padding: .4em;
    color: #fff;
    background: #000;
    border: 1px solid #fffa;
    position: sticky;
    font-size: large;
    top: 1px;
    z-index: 111;
    border-radius: .4em
}

#itemAmtcontrol a {
    font-size: xx-large;
    color: #fff;
    text-align: center;
    display: block
}

#orderModal #itemDesc {
    overflow: scroll;
    overflow-x: hidden;
    margin-inline:.8em;font-size: small;
    text-shadow: 0 1px 1px #000,0 -1px 1px #000,1px 0 1px #000,-1px 0 1px #000,1px 1px 1px #000,-1px -1px 1px #000,1px -1px 1px #000,-1px 1px 1px #000
}

#orderModal #itemName {
    position: sticky;
    top: 1.2em;
    text-shadow: 0 1px 1px #000,0 -1px 1px #000,1px 0 1px #000,-1px 0 1px #000,1px 1px 1px #000,-1px -1px 1px #000,1px -1px 1px #000,-1px 1px 1px #000;
    z-index: 11
}

#orderModal #itemPrice {
    color: #fff;
    margin: auto;
    font-size: xx-large;
    text-align: right;
    width: -webkit-fill-available
}

#orderModal #itemCategory {
    text-shadow: 0 1px 1px #000,0 -1px 1px #000,1px 0 1px #000,-1px 0 1px #000,1px 1px 1px #000,-1px -1px 1px #000,1px -1px 1px #000,-1px 1px 1px #000;
    color: var(--selected-text-color1);
    text-transform: capitalize
}

#menublock span {
    color: var(--header-text-color)!important;
    font-size: xx-small;
    font-variant: all-petite-caps;
    text-align: center;
    display: block;
    width: -webkit-fill-available
}

#dashboardBtn {
    box-shadow: 0 2px 5px #111111;
    background: linear-gradient(#d73301ee,#800000ee)
}

#dashboard {
    display: flex;
    width: 100dvw;
    height: 100dvh;
    position: fixed;
    z-index: 4;
    color: #000;
    box-shadow: #111 0 2px 5px;
    flex-direction: column;
    top: 0;
    background: rgba(254,254,254,.984);
    transition: .26s;
    left: 0;
    max-width: 600px
}

#dashboard * {
    color: #000
}

#dashboard ul {
}

#dashboard .header {
    height: 4em;
    background: linear-gradient(#d73301ee,#800000ee);
    display: flex;
    justify-content: space-between
}

#dashboard .header a {
    display: flex
}

#dashboard li {
    height: 2em;
    padding: .4em .8em;
    align-content: center;
    display: flex;
    align-items: center;
    margin: .4em;
    background: #1111;
    border-radius: .4em;
    box-shadow: -1px -1px 1px #11111111,1px 1px 1px #11111155
}

#dashboard li b {
    margin-inline-start:.4em}

#dashboard .body {
    height: calc(-12em + 100dvh)
}

#dashboard .dashboardfooter {
    display: flex;
    justify-content: space-around;
    padding-block-end:2em}

#dashboard .dashboardfooter .container {
    display: flex;
    flex-direction: column
}

#subTotalcontainer {
    border-top: 1px solid;
    border-bottom: 2px solid #ffffff19
}

#subTotalcontainer,#vatCalccontainer,#serviceCalccontainer {
    display: flex;
    flex-direction: row;
    flex-wrap: nowrap;
    justify-content: flex-end
}

#ad-slot-top,#ad-slot-footer {
    background: linear-gradient(transparent,#0ff5);
    text-align: center;
    display: flex;
    overflow-x: scroll;
    align-items: flex-end;
    padding: 0;
    margin: 0
}

#ad-slot-top span,#ad-slot-footer span {
    right: .4em;
    position: absolute;
    top: .8em;
    background: #0ff5;
    padding-inline:.4em;border-radius: 3em;
    font-size: x-small;
    font-weight: 700;
    mix-blend-mode: difference
}

#ad-slot-top a {
    min-width: 100%
}

#ad-slot-footer a {
    min-width: -webkit-fill-available
}

#ad-slot-top a img,#ad-slot-footer a img {
    margin-inline:auto;max-width: 100%
}

.Advertisments .listpageimages,.Advertisments .container {
    max-height: initial!important
}

.Advertisments img {
    min-width: 100%!important
}

.Advertisments .item {
    margin-block-end:2em}

.advertisments h1 {
    text-align: center
}

.advertisments .singlepageimages img {
    height: auto!important;
    max-width: 480px!important;
    margin-inline:auto;scroll-snap-align: start
}

.Advertisments .container,.listpageimages {
    display: flex;
    min-width: -webkit-fill-available;
    overflow-x: scroll;
    overflow-y: hidden
}

.listpageimages {
    max-height: 200px
}

#adcount {
    position: absolute;
    background: #16ac;
    border-radius: 5em;
    padding: .4em .8em;
    text-decoration: none;
    top: -.8em;
    margin-left: .4em;
    font-size: .6em;
    transition: .1s ease-out
}

.logo {
    max-width: -webkit-fill-available
}

#ttmsmodal .close {
    position: absolute;
    top: .8em;
    right: 1.8em
}

#ttmsmodal .title {
    margin-block:0}

#itemImages,.singlepageimages {
    display: flex;
    overflow-x: scroll!important;
    scroll-snap-type: x mandatory;
    -webkit-overflow-scrolling: touch;
    flex-direction: row;
    flex-wrap: nowrap
}

.singlepageimages img {
    flex: 1;
    height: 256px;
    width: 100%;
    object-fit: cover
}

.singlepagemenu td {
    align-content: start
}

.contactinfobg {
    background: var(--contact-info-bg);
    z-index: 1;
    position: relative
}

.hero-content {
    background: linear-gradient(var(--menu-bg-color-1),var(--menu-bg-color-2));
    border-radius: .4em
}

.main-content {
    background: linear-gradient(var(--menu-bg-color-1),var(--menu-bg-color-2));
    border-radius: .4em;
    min-height: 100dvh
}

.main-header .container {
    max-width: 2560px;
    max-height: calc(4em - 1px);
    margin: 0 auto;
    overflow: hidden
}

.main-header ul li a {
    display: flex;
    flex-direction: column
}

.hide-search {
    opacity: 0;
    transform: translate(100dvw,0)!important;
    pointer-events: none
}

.Advertisments {
    margin-block-end:4.3em;text-align: center
}

#askforserver {
    position: absolute;
    right: .5em;
    z-index: 2;
    max-width: 3em
}

#askforserver svg {
    fill: #fff
}

#askforserver img {
    max-width: 2.2em
}

.header h3 {
    margin: 0;
    width: -webkit-fill-available
}

.confirm {
    text-align: center
}

#btn_install1 {
    font-size: x-small;
    text-wrap-mode: nowrap
}

#tableNumberModal {
    background: #000e;
    position: fixed;
    top: 0;
    width: -webkit-fill-available;
    height: 100vh;
    z-index: 12;
    backdrop-filter: blur(6px);
    -webkit-backdrop-filter: blur(6px);
    font-family: sans-serif;
    color: var(--selected-text-color1)
}

.modal {
    margin: 50px auto auto;
    padding-block:.4em;width: calc(100dvw - .8em);
    max-width: 420px;
    height: calc(100dvh - 10em);
    max-height: min-content;
    overflow: scroll;
    overflow-x: hidden;
    box-shadow: 0 0 10px #fff;
    scroll-behavior: smooth;
    background: linear-gradient(var(--selected-button-color4),var(--selected-button-color2));
    margin: 4.8em auto auto
}

.modal h2,.modal .container a {
    text-align: center
}

.options {
    margin: auto;
    width: fit-content;
    display: flex;
    flex-wrap: wrap;
    justify-content: center;
    gap: .4em
}

.modal .container div {
    display: flex;
    flex-wrap: wrap;
    margin: .4em auto;
    width: 90%;
    align-items: center;
    justify-content: center
}

.modal .container a,.options a {
    padding: .5em 1em;
    margin: .125em;
    font-weight: bolder;
    background: #000;
    border: 1px solid;
    border-radius: .5em;
    transition: .25s;
    display: block;
    color: #fff
}

.btn-confirm {
    background: linear-gradient(135deg,#25d366,#128c7e)!important;
    border-color: #25d366!important;
    box-shadow: 0 4px 15px rgba(37,211,102,.3);
    text-shadow: 0 1px 2px rgba(0,0,0,.3);
    font-size: 1.1em!important;
    padding: .7em 1.5em!important;
    border-radius: 25px!important;
    min-width: 120px;
    cursor: pointer;
    transition: all .3s ease;
    border: 2px solid transparent;
    font-weight: 600;
    letter-spacing: .5px
}

.btn-confirm:hover {
    background: linear-gradient(135deg,#128c7e,#075e54)!important;
    transform: translateY(-2px);
    box-shadow: 0 6px 20px rgba(37,211,102,.4)
}

.btn-confirm:active {
    transform: translateY(0);
    box-shadow: 0 2px 10px rgba(37,211,102,.3)
}

.btn-confirm:focus {
    outline: none;
    border-color: #fff;
    box-shadow: 0 0 0 3px rgba(37,211,102,.3)
}

.btn-cancel {
    background: linear-gradient(135deg,#ff4757,#c44569)!important;
    border-color: #ff4757!important;
    box-shadow: 0 4px 15px rgba(255,71,87,.3);
    text-shadow: 0 1px 2px rgba(0,0,0,.3);
    font-size: 1.1em!important;
    padding: .7em 1.5em!important;
    border-radius: 25px!important;
    min-width: 120px;
    cursor: pointer;
    transition: all .3s ease;
    border: 2px solid transparent;
    font-weight: 600;
    letter-spacing: .5px
}

.btn-cancel:hover {
    background: linear-gradient(135deg,#c44569,#a55a4a)!important;
    transform: translateY(-2px);
    box-shadow: 0 6px 20px rgba(255,71,87,.4)
}

.btn-cancel:active {
    transform: translateY(0);
    box-shadow: 0 2px 10px rgba(255,71,87,.3)
}

.btn-cancel:focus {
    outline: none;
    border-color: #fff;
    box-shadow: 0 0 0 3px rgba(255,71,87,.3)
}

.modal .container a {
    font-size: small
}

#ttmenusModal {
    height: max-content;
    background: #000d;
    width: calc(100dvw - 3.2em);
    margin-inline:auto;transition: .13s;
    border-radius: .4em;
    padding-inline:.4em;padding-block-end:.4em;border: 1px solid #fefefe55
}

#ttmenusModal .container {
}

.cart-hidden {
    transform: scale(0)!important;
    pointer-events: none;
    height: 0!important
}

.order-hidden {
    transform: scale(0)!important;
    pointer-events: none
}

#whatsappOrder tr:nth-child(odd) {
    background-color: #ffffff19
}

#subTotal,#vatCalc,#serviceCalc {
    font-weight: 700;
    text-align: end;
    padding: 0 .8em;
    font-size: small;
    min-width: 4em
}

#itemTotal {
    font-size: x-large;
    font-weight: 700;
    text-align: end;
    padding: 0 .4em;
    border-bottom: 2px solid;
    border-top: 2px solid;
    background-color: #00000019
}

#whatsappOrderBtn {
    padding-inline:1em;padding-block:0}

#whatsappOrderBtn .placeOrder {
    padding: .4em;
    margin-block:.4em;color: #fff;
    display: grid;
    text-align: center;
    width: -webkit-fill-available;
    border-radius: 30px;
    background-color: #0dc143;
    font-size: large;
    font-weight: bolder;
    text-shadow: 0 0 5px #000
}

#singlepageimage {
    max-width: 100dvw;
    object-fit: cover;
    width: -webkit-fill-available
}

.singlepagemenu {
    width: 100%;
    background: linear-gradient(var(--button-color1),var(--button-color2));
    color: var(--button-text-color1)
}

.singlepagemenu .prices {
    display: flex;
    flex-wrap: wrap
}

.singlepagemenu .prices li {
    font-size: .9em;
    color: #fff;
    text-align: center;
    background: linear-gradient(135deg,#2c3e50,#34495e);
    border: 2px solid rgba(255,255,255,.3);
    border-radius: 12px;
    margin: .3em;
    padding: .6em 1em;
    display: inline-block;
    transition: all .3s ease;
    position: relative;
    box-shadow: 0 4px 15px rgba(0,0,0,.3),0 2px 8px rgba(255,255,255,.1);
    cursor: pointer;
    font-weight: 600;
    text-shadow: 0 1px 2px rgba(0,0,0,.5);
    backdrop-filter: blur(10px);
    min-width: 80px;
    overflow: hidden
}

.singlepagemenu .prices li::before {
    content: '';
    position: absolute;
    top: 0;
    left: -100%;
    width: 100%;
    height: 100%;
    background: linear-gradient(90deg,transparent,rgba(255,255,255,.2),transparent);
    transition: left .6s ease
}

.singlepagemenu .prices li:hover {
    background: linear-gradient(135deg,#34495e,#2c3e50);
    transform: translateY(-3px);
    box-shadow: 0 6px 20px rgba(0,0,0,.4),0 4px 12px rgba(255,255,255,.2);
    border-color: rgba(255,255,255,.5)
}

.singlepagemenu .prices li:hover::before {
    left: 100%
}

.singlepagemenu .prices li:active {
    transform: translateY(-1px);
    box-shadow: 0 3px 10px rgba(0,0,0,.3),0 2px 6px rgba(255,255,255,.1)
}

.singlepagemenu .prices li:focus {
    outline: 2px solid #007bff;
    outline-offset: 3px;
    box-shadow: 0 0 0 4px rgba(0,123,255,.3),0 6px 20px rgba(0,0,0,.4)
}

@media(prefers-contrast:high) {
    .singlepagemenu .prices li {
        border-width: 3px;
        border-color: #fff;
        box-shadow: 0 0 20px #fff,0 4px 20px #000
    }
}

@media(prefers-reduced-motion:reduce) {
    .singlepagemenu .prices li::before {
        transition: none
    }

    .singlepagemenu .prices li {
        transition: none
    }

    .singlepagemenu .prices li:hover {
        transform: none
    }
}

@media(min-width: 768px) {
    .singlepagemenu .prices li {
        padding:.8em 1.2em;
        font-size: 1em;
        margin: .4em;
        min-width: 100px
    }

    .singlepagemenu .prices li b {
        font-size: 1.2em
    }
}

@media(min-width: 1024px) {
    .singlepagemenu .prices li {
        padding:1em 1.5em;
        font-size: 1.1em;
        margin: .5em;
        min-width: 120px
    }

    .singlepagemenu .prices li b {
        font-size: 1.3em
    }
}

.singlepagemenu .prices li b {
    font-size: 1.1em;
    font-weight: 700;
    color: #fff;
    text-shadow: 0 1px 2px rgba(0,0,0,.5);
    display: block;
    margin-top: .2em;
    letter-spacing: .5px
}

.listpageimage {
    max-height: 200px;
    object-fit: cover;
    min-width: -webkit-fill-available;
    margin: 0
}

#listimage {
    max-height: 200px;
    width: 100%;
    max-width: 100%;
    object-fit: cover
}

body .modal-open {
    overflow: hidden;
    position: fixed
}

a {
    color: var(--main-text-color)
}

html,body {
    overflow-x: hidden!important;
    width: -webkit-fill-available!important;
    margin: 0!important;
    padding: 0!important
}

h1,h2,h3,h4,h5,h6 {
    padding: .4em;
    margin: 0;
    color: var(--main-text-color)
}

#orderModal h2,#orderModal h3 {
    color: var(--selected-text-color1);
    padding-block:0;width: -webkit-fill-available;
    text-align: center
}

ul,p {
    margin: 0;
    padding: 0;
    list-style: none
}

body {
    font-family: sans-serif;
    line-height: 1.5
}

header {
    position: fixed;
    top: 0;
    width: -webkit-fill-available;
    z-index: 3
}

main {
    min-height: calc(100vh - 4em);
    padding-block-start:4em;background: var(--main-bg);
    background-size: auto;
    background-position: 50% 0
}

main img {
    max-width: 100%;
    display: block
}

.hero_logo_container {
    overflow: hidden;
    position: relative
}

.logo_container {
    box-shadow: inset 0 -.4em .4em .4em var(--hero-bg-color);
    z-index: 1;
    position: relative
}

#logo {
    display: block;
    z-index: 1;
    position: relative;
    max-height: 66dvh;
    margin-inline:auto}

#bg {
    position: absolute;
    z-index: 1;
    max-height: 512px;
    object-fit: cover;
    min-height: -webkit-fill-available;
    min-width: -webkit-fill-available
}

.menu-summary {
    padding-inline:.8em;background: var(--main-bg);
    position: relative
}

.main-menu .food {
    max-height: 200px;
    object-fit: cover;
    min-height: auto;
    min-width: -webkit-fill-available
}

#main p {
    margin-inline:.8em;color: var(--main-text-color)
}

#main .selected p {
    color: var(--selected-text-color1)
}

main p:nth-child(3) img:nth-child(2) {
    display: block;
    margin: auto
}

main p:nth-child(3) a img,main p:nth-child(4) a img {
    max-width: 32px!important
}

footer {
    position: fixed;
    bottom: 0;
    width: -webkit-fill-available;
    z-index: 2
}

#footer {
    position: fixed;
    bottom: 0;
    width: 100%;
    padding: 0;
    color: #fff;
    text-align: center;
    z-index: 100;
    display: inline-block;
    transition: .5s
}

#footer .icon {
    min-width: 24px;
    width: 24px;
    max-width: 32px
}

#footerBtns {
    transition: .2s;
    opacity: 0;
    transition: opacity .6s ease-in-out;
    width: max-content;
    border-radius: 3em;
    border-top: 1px solid #fefefe55;
    margin-inline:auto;margin-block-end:.8em;padding-block:.4em;backdrop-filter: blur(6px);
    -webkit-backdrop-filter: blur(6px);
    pointer-events: none
}

.grad1 {
    background: #000e;
    border-top: 1px solid #fefefeaa!important;
    padding-inline:.8em;padding-block:.4em;padding-block:.4em .1em!important}

.grad2 {
    background-image: linear-gradient(transparent,#00000055,#000)
}

#footerBtns div {
    margin: 0 auto;
    width: fit-content;
    display: flex;
    align-items: center;
    justify-content: center;
    gap: .2em
}

#footerBtns a {
    color: #fff;
    max-width: 100px;
    width: 8dvh;
    min-width: 36px;
    display: inline-block
}

.smallfont {
    font-size: small
}

.largefont {
    font-size: large
}

.bigfont img {
    width: 32px!important;
    transition: .2s
}

@media(min-width: 300px) {
    .singlepageimages img {
        height:256px
    }
}

@media(min-width: 400px) {
    #dashboard {
        width:calc(-96px + 100dvh)
    }
}

@media(min-width: 500px) {
    #singlepageimage {
        max-width:50dvh;
        object-fit: cover;
        width: 100%;
        margin: 0;
        margin-inline-end:.8em;float: left
    }
}

@media(min-width: 961px) {
    #singlepageimage {
        max-width:440px
    }

    .listpagemenu tbody {
        display: flex;
        flex-wrap: wrap
    }

    .listpagemenu tr {
        padding: .4em;
        margin-block-end:.8em;transition: .15s;
        min-width: 28%;
        max-width: 28%;
        margin-inline:.4em}
}

@media(min-width: 1025px) {
}

@media(min-width: 1281px) {
}

@media(min-width: 1440px) {
}

.locations {
    overflow-x: auto;
    white-space: nowrap;
    display: flex;
    gap: 1em
}

li.locations {
    flex: none;
    scroll-snap-align: start;
    scroll-snap-stop:always}

.location-item {
    min-width: 100%;
    scroll-snap-align: start;
    scroll-snap-stop:always;display: flex
}

.locations .locbtn {
    transition: all .3s ease;
    text-wrap-mode: wrap
}

.locations .locbtn:hover {
    box-shadow: 0 4px 8px rgba(0,0,0,.3)
}

.locations>div {
    scroll-snap-align: start;
    scroll-snap-stop:always}

.locations .hide {
    scroll-snap-align: none
}

.location-item.active-location {
    background-color: rgba(76,175,80,5%);
    transform: scale(1.01);
    transition: all .3s ease
}

.location-item.active-location .locbtn {
    background-color: #4caf50!important;
    color: #fff!important;
    font-weight: 700
}

.location-item:not(.active-location) {
    opacity: .9;
    transition: all .3s ease
}

.location-item:not(.active-location):hover {
    opacity: 1;
    transform: translateY(-1px)
}

a[onclick*=findClosestLocation]:hover {
    background-color: #4caf50;
    color: #fff!important;
    transform: translateY(-2px);
    box-shadow: 0 4px 8px rgba(76,175,80,.3)
}

.location-controls-container {
    text-align: center
}

.location-controls-inner {
    text-align: center;
    display: flex;
    align-items: center;
    justify-content: center;
    gap: .4em;
    padding-inline:.4em}

.location-count-display {
    margin-bottom: .5em;
    color: #666;
    font-size: 14px
}

.location-search-container {
}

.location-search-input {
    padding: .4em .8em;
    border: 1px solid #ddd;
    border-radius: 20px;
    max-width: -webkit-fill-available;
    width: 100%;
    font-size: 16px;
    outline: none;
    background: #fefefe11;
    transition: border-color .3s ease
}

.location-search-input:focus {
    border-color: #4caf50
}

.find-closest-btn {
    color: #4caf50;
    text-decoration: none;
    font-weight: 700;
    font-size: x-small;
    padding: .4em .8em;
    border: 1px solid #4caf50;
    border-radius: 20px;
    display: flex;
    transition: all .3s ease;
    align-items: center
}

.find-closest-btn:hover {
    background-color: #4caf50;
    color: #fff;
    transform: translateY(-2px);
    box-shadow: 0 4px 8px rgba(76,175,80,.3)
}

.location-navigation-container {
    display: flex;
    align-items: center;
    justify-content: center;
    gap: 10px;
    margin-bottom: 1em
}

.location-nav-left,.location-nav-right {
    background: #4caf50;
    color: #fff;
    border: none;
    border-radius: 50%;
    width: 40px;
    height: 40px;
    cursor: pointer;
    display: flex;
    align-items: center;
    justify-content: center;
    font-size: 18px;
    box-shadow: 0 2px 4px rgba(0,0,0,.2);
    transition: all .3s ease
}

.location-nav-left:hover,.location-nav-right:hover {
    background: #45a049;
    transform: scale(1.1);
    box-shadow: 0 4px 8px rgba(0,0,0,.3)
}

.location-nav-left:active,.location-nav-right:active {
    transform: scale(.95)
}

.location-nav-left {
    title: "Previous location"
}

.location-nav-right {
    title: "Next location"
}

.locations-wrapper {
    flex: 1;
    max-width: 480px;
    width: 100%
}

.cart-location {
    font-size: xx-small;
    color: #666;
    margin-top: 2px;
    text-align: center;
    transition: color .3s ease
}

.cart-location.active {
    color: #4caf50;
    font-weight: 700
}

.delivery-toggle-btn {
    transition: all .3s ease;
    display: flex!important;
    align-items: center;
    justify-content: center;
    gap: .5em;
    flex-direction: column
}

.delivery-toggle-btn:hover {
    background-color: #4caf50!important;
    color: #fff!important;
    transform: translateY(-1px)
}

.delivery-options {
    display: flex;
    gap: .5em;
    margin-top: .5em;
    transition: all .3s ease
}

.delivery-options.hide {
    display: none!important
}

.delivery-option-btn {
    transition: all .3s ease;
    display: flex;
    align-items: center;
    justify-content: center
}

.delivery-option-btn:hover {
    transform: translateY(-2px);
    box-shadow: 0 4px 8px rgba(0,0,0,.3)
}

.delivery-toggle-btn,.delivery-options {
    scroll-snap-align: none
}

.table-selection-btn {
    background: linear-gradient(#ff6b35,#f7931e)!important;
    color: #fff!important;
    text-decoration: none;
    transition: all .3s ease;
    display: flex!important;
    align-items: center;
    gap: .5em;
    font-weight: 500;
    border-radius: 8px;
    box-shadow: 0 2px 4px rgba(0,0,0,.2)
}

.table-selection-btn:hover {
    transform: translateY(-2px);
    box-shadow: 0 4px 8px rgba(0,0,0,.3);
    color: #fff!important;
    text-decoration: none
}

.table-selection-btn:active {
    transform: translateY(0);
    box-shadow: 0 2px 4px rgba(0,0,0,.2)
}

.table-selection-btn img {
    filter: brightness(0)invert(1)
}

.location-selection-section {
    margin-bottom: 1.5em
}

.location-buttons {
    display: flex;
    flex-wrap: wrap;
    gap: .5em;
    margin-bottom: 1em
}

.location-btn {
    background: linear-gradient(#4CAF50,#45a049);
    color: #fff;
    border: none;
    padding: .5em 1em;
    border-radius: 6px;
    cursor: pointer;
    transition: all .3s ease;
    font-size: .9em;
    max-width: 200px;
    text-overflow: ellipsis;
    overflow: hidden;
    white-space: nowrap
}

.location-btn:hover {
    background: linear-gradient(#45a049,#3d8b40);
    transform: translateY(-1px)
}

.location-btn.active {
    background: linear-gradient(#2196F3,#1976D2);
    box-shadow: 0 2px 8px rgba(33,150,243,.4)
}

.table-selection-section {
    transition: all .3s ease
}

.table-selection-section.hide {
    opacity: 0;
    pointer-events: none
}

.table-selection-section.show {
    opacity: 1;
    max-height: 500px;
    overflow: visible
}

.delivery-toggle-btn,.delivery-options {
    scroll-snap-align: none
}

.selected-location-display {
    background: linear-gradient(135deg,#f8f9fa 0%,#e9ecef 100%);
    border: 2px solid #dee2e6;
    border-radius: 12px;
    padding: 16px;
    margin: 16px 0;
    text-align: center;
    box-shadow: 0 2px 8px rgba(0,0,0,.1)
}

.selected-location-info {
    color: #495057;
    font-size: 16px;
    line-height: 1.5
}

.selected-location-info strong {
    color: #212529;
    font-size: small;
    display: block
}

.selected-location-info small {
    color: #6c757d;
    font-size: x-small
}

.table-selection-section {
    margin-top: 20px
}

#dynamicTableButtons {
    display: grid;
    grid-template-columns: repeat(auto-fit,minmax(80px,1fr));
    gap: .4em;
    margin: .4em
}

.tableBtn {
    display: inline-block;
    padding: 12px 16px;
    background: linear-gradient(135deg,#007bff 0%,#0056b3 100%);
    color: #fff;
    text-decoration: none;
    border-radius: 8px;
    text-align: center;
    font-weight: 600;
    transition: all .3s ease;
    border: none;
    cursor: pointer;
    font-size: 16px
}

.tableBtn:hover {
    transform: translateY(-2px);
    box-shadow: 0 4px 12px rgba(0,123,255,.3);
    background: linear-gradient(135deg,#0056b3 0%,#004085 100%)
}

.tableBtn.takeaway-btn {
    background: linear-gradient(135deg,#ff6b35 0%,#f7931e 100%);
    grid-column: span 2
}

.tableBtn.takeaway-btn:hover {
    background: linear-gradient(135deg,#f7931e 0%,#e67e22 100%);
    box-shadow: 0 4px 12px rgba(255,107,53,.3)
}

.tableBtn.selected {
    background: linear-gradient(135deg,#28a745 0%,#20c997 100%)!important;
    transform: translateY(-2px);
    box-shadow: 0 6px 16px rgba(40,167,69,.4);
    border: 2px solid #fff
}

.tableBtn.selected:hover {
    background: linear-gradient(135deg,#20c997 0%,#17a2b8 100%)!important;
    box-shadow: 0 8px 20px rgba(40,167,69,.5)
}

.sepline {
    font-size: small;
    font-weight: 700;
    color: #495057;
    text-align: center;
    margin: 20px 0 16px;
    padding: 8px 0;
    border-bottom: 1px solid #dee2e6
}

.location-display-section {
    margin-bottom: 20px
}

.order-summary-display {
    background: linear-gradient(135deg,#f8f9fa 0%,#e9ecef 100%);
    border: 2px solid #dee2e6;
    border-radius: 12px;
    padding: .4em;
    margin: .4em;
    text-align: center;
    box-shadow: 0 2px 8px rgba(0,0,0,.1)
}

#confirmmodal {
    opacity: 0;
    max-height: 0;
    overflow: hidden;
    transition: all .3s ease
}

#confirmmodal.show {
    opacity: 1;
    max-height: 500px;
    overflow: visible
}

.summary-location,.summary-order-type {
    margin-bottom: .4em
}

.summary-location:last-child,.summary-order-type:last-child {
    margin-bottom: 0
}

.summary-location strong,.summary-order-type strong {
    color: #212529;
    font-size: x-small;
    display: block;
    margin-bottom: 8px;
    text-transform: uppercase;
    letter-spacing: .5px
}

.summary-location-info {
    color: #495057;
    font-size: small;
    font-weight: 600;
    line-height: 1.4
}

.summary-order-type-info {
    margin-top: 8px
}

.takeaway-badge {
    display: inline-block;
    background: linear-gradient(135deg,#ff6b35 0%,#f7931e 100%);
    color: #fff;
    padding: 8px 16px;
    border-radius: 20px;
    font-weight: 600;
    font-size: 14px;
    text-transform: uppercase;
    letter-spacing: .5px;
    box-shadow: 0 2px 4px rgba(255,107,53,.3)
}

@media(max-width: 768px) {
    #dynamicTableButtons {
        grid-template-columns:repeat(auto-fit,minmax(70px,1fr));
        gap: .4em
    }

    .tableBtn {
        padding: 10px 14px;
        font-size: 14px
    }

    .selected-location-display {
        padding: .4em
    }

    .selected-location-info {
        font-size: 14px
    }

    .selected-location-info strong {
        font-size: x-small
    }
}

#orderModal {
    z-index: 1000!important
}

#itemSideControl,#itemModControl,#itemAdditionControl {
}

#itemAddCart {
    z-index: 9999!important;
    position: sticky!important;
    bottom: 0!important
}

#itemSizeControl a,#itemFlavourControl a,#itemSideControl a,#itemAdditionControl a,#itemModControl a {
    z-index: 1!important;
    position: relative!important
}

@supports(-webkit-touch-callout:none) {
    #itemAddCart {
        z-index: 9999!important;
        position: sticky!important;
        bottom: 0!important;
        transform: translateZ(0);
        -webkit-transform: translateZ(0);
        will-change: transform
    }

    #itemAddCart,#itemAddCart * {
        -webkit-transform: translateZ(0);
        transform: translateZ(0);
        backface-visibility: hidden;
        -webkit-backface-visibility: hidden
    }
}

#itemAddCart:not(.hide) {
    z-index: 9999!important;
    position: sticky!important;
    bottom: 0!important;
    display: flex!important;
    visibility: visible!important;
    opacity: 1!important
}

.cart-location.active {
    color: #4caf50;
    font-weight: 700
}

.location-selector-container {
    text-align: center;
    height: -webkit-fill-available;
    width: -webkit-fill-available;
    display: flex
}

.location-dropdown {
    width: 100%;
    min-height: -webkit-fill-available;
    border: 2px solid #ddd;
    padding-inline:.4em;background-color: none;
    color: #333;
    font-size: xx-small;
    text-wrap-mode: wrap;
    font-weight: 600;
    cursor: pointer;
    transition: all .3s ease;
    appearance: none;
    background-image: url("data:image/svg+xml;charset=UTF-8,%3csvg xmlns='http://www.w3.org/2000/svg' viewBox='0 0 24 24' fill='none' stroke='currentColor' stroke-width='2' stroke-linecap='round' stroke-linejoin='round'%3e%3cpolyline points='6,9 12,15 18,9'%3e%3c/polyline%3e%3c/svg%3e");
    background-repeat: no-repeat;
    background-position: 100%;
    background-size: 16px;
    padding-right: 16px
}

.location-dropdown:hover {
    border-color: #4caf50;
    box-shadow: 0 2px 8px rgba(76,175,80,.2)
}

.location-dropdown:focus {
    outline: none;
    border-color: #4caf50;
    box-shadow: 0 0 0 3px rgba(76,175,80,.1)
}

.location-dropdown option {
    padding: 8px;
    font-size: 12px;
    background-color: #fff;
    color: #333
}

.location-dropdown option:checked {
    background-color: #4caf50;
    color: #fff
}

.location-dropdown option:hover {
    background-color: #e8f5e8
}

.delivery-toggle-btn {
}

.taxonomytags {
    margin: 10px 0;
    padding: 0
}

.tags-container {
    display: flex;
    flex-wrap: wrap;
    gap: 8px;
    justify-content: center
}

.tag {
    display: inline-block;
    background: linear-gradient(135deg,#667eea 0%,#764ba2 100%);
    color: #fff;
    padding: 4px 12px;
    border-radius: 20px;
    font-size: 11px;
    font-weight: 500;
    text-transform: uppercase;
    letter-spacing: .5px;
    box-shadow: 0 2px 4px rgba(0,0,0,.1);
    transition: all .3s ease;
    cursor: default
}

.tag:hover {
    transform: translateY(-2px);
    box-shadow: 0 4px 8px rgba(0,0,0,.2)
}

.tag:contains("Chicken"),.tag:contains("Beef"),.tag:contains("Pork"),.tag:contains("Fish"),.tag:contains("Seafood") {
    background: linear-gradient(135deg,#ff6b6b 0%,#ee5a24 100%)
}

.tag:contains("Vegetarian"),.tag:contains("Vegan") {
    background: linear-gradient(135deg,#00b894 0%,#00a085 100%)
}

.tag:contains("Alcoholic"),.tag:contains("Cocktail"),.tag:contains("Shot") {
    background: linear-gradient(135deg,#fdcb6e 0%,#e17055 100%)
}

.tag:contains("Spicy"),.tag:contains("Hot") {
    background: linear-gradient(135deg,#e84393 0%,#fd79a8 100%)
}

.tag:contains("Premium"),.tag:contains("Signature") {
    background: linear-gradient(135deg,#6c5ce7 0%,#a29bfe 100%);
    border: 2px solid #fdcb6e
}

.tag:contains("Gluten Free") {
    background: linear-gradient(135deg,#00cec9 0%,#81ecec 100%);
    color: #2d3436
}

.tag:contains("Healthy"),.tag:contains("Fresh") {
    background: linear-gradient(135deg,#00b894 0%,#55a3ff 100%)
}

@media(max-width: 768px) {
    .tags-container {
        gap:6px
    }

    .tag {
        font-size: 10px;
        padding: 3px 10px
    }
}

.client-tour-slideshow {
    width: 100%;
    max-width: 800px;
    margin: 2rem auto;
    position: relative
}

.slideshow-container {
    position: relative;
    width: 100%;
    height: 400px;
    overflow: hidden;
    border-radius: 12px;
    box-shadow: 0 8px 32px rgba(0,0,0,.3)
}

.slide {
    position: absolute;
    width: 100%;
    height: 100%;
    opacity: 0;
    transition: opacity .5s ease-in-out;
    display: flex;
    align-items: center;
    justify-content: center
}

.slide.active {
    opacity: 1
}

.slide img {
    width: 100%;
    height: 100%;
    object-fit: cover;
    border-radius: 12px
}

.slideshow-nav {
    position: absolute;
    top: 50%;
    transform: translateY(-50%);
    background: 0 0;
    color: #fff;
    border: none;
    padding: 16px 12px;
    cursor: pointer;
    font-size: 18px;
    border-radius: 50%;
    width: 50px;
    height: 50px;
    display: flex;
    align-items: center;
    justify-content: center;
    transition: all .3s ease;
    z-index: 10
}

.slideshow-nav:hover {
    transform: translateY(-50%)scale(1.1)
}

.slideshow-nav.prev {
    left: 20px
}

.slideshow-nav.next {
    right: 20px
}

.slideshow-dots {
    position: absolute;
    bottom: 20px;
    left: 50%;
    transform: translateX(-50%);
    display: flex;
    gap: 12px;
    z-index: 1
}

.dot {
    width: 12px;
    height: 12px;
    border-radius: 50%;
    background: rgba(255,255,255,.5);
    cursor: pointer;
    transition: all .3s ease
}

.dot:hover {
    background: rgba(255,255,255,.8);
    transform: scale(1.2)
}

.dot.active {
    background: #fff;
    transform: scale(1.3)
}

@media(max-width: 768px) {
    .slideshow-container {
        height:300px
    }

    .slideshow-nav {
        width: 40px;
        height: 40px;
        padding: 12px 8px;
        font-size: 16px
    }

    .slideshow-nav.prev {
        left: 10px
    }

    .slideshow-nav.next {
        right: 10px
    }

    .slideshow-dots {
        bottom: 15px;
        gap: 8px
    }

    .dot {
        width: 10px;
        height: 10px
    }
}<|MERGE_RESOLUTION|>--- conflicted
+++ resolved
@@ -619,11 +619,7 @@
 
 .contactinfo .btn {
     text-decoration: none;
-<<<<<<< HEAD
-    padding-block:.4em;
-=======
     padding: .4em;
->>>>>>> 66ee3977
     display: flex;
     text-align: center;
     margin-inline:.4em;
@@ -636,11 +632,7 @@
     background: linear-gradient(#000000aa,#00000055);
     align-items: center;
     align-content: center;
-<<<<<<< HEAD
     justify-content: center;
-=======
-    justify-content: center
->>>>>>> 66ee3977
 }
 
 .contactinfo ul {
@@ -672,11 +664,7 @@
     margin-inline:0 .4em!important;margin-block:auto}
 
 .contactinfo .btn img {
-<<<<<<< HEAD
     max-width: 28px;
-=======
-    max-width: 28px
->>>>>>> 66ee3977
 }
 
 .socialmedia {
